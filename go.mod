--- conflicted
+++ resolved
@@ -1,20 +1,3 @@
-<<<<<<< HEAD
-module github.com/lokks307/go-emf
-
-go 1.15
-
-require (
-	github.com/disintegration/imaging v1.6.2
-	github.com/mattn/go-colorable v0.1.8
-	github.com/sirupsen/logrus v1.7.0
-	golang.org/x/sys v0.0.0-20201119102817-f84b799fce68
-)
-
-replace (
-	github.com/lokks307/go-emf/emf => ./emf
-	github.com/lokks307/go-emf/w32 => ./w32
-)
-=======
 module github.com/lokks307-dev/go-emf
 
 go 1.15
@@ -29,5 +12,4 @@
 replace (
 	github.com/lokks307-dev/go-emf/emf => ./emf
 	github.com/lokks307-dev/go-emf/w32 => ./w32
-)
->>>>>>> ebe099af
+)