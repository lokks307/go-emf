<<<<<<< HEAD
package emf

import (
	"bytes"
	"encoding/binary"
	"os"
	"unicode/utf16"

	"github.com/lokks307/go-emf/w32"
)

func readLogPenEx(reader *bytes.Reader) (w32.LOGPENEX, error) {
	r := w32.LOGPENEX{}
	if err := binary.Read(reader, binary.LittleEndian, &r.PenStyle); err != nil {
		return r, err
	}
	if err := binary.Read(reader, binary.LittleEndian, &r.Width); err != nil {
		return r, err
	}
	if err := binary.Read(reader, binary.LittleEndian, &r.BrushStyle); err != nil {
		return r, err
	}
	if err := binary.Read(reader, binary.LittleEndian, &r.ColorRef); err != nil {
		return r, err
	}
	if err := binary.Read(reader, binary.LittleEndian, &r.BrushHatch); err != nil {
		return r, err
	}
	if err := binary.Read(reader, binary.LittleEndian, &r.NumStyleEntries); err != nil {
		return r, err
	}

	if r.PenStyle == PS_USERSTYLE && r.NumStyleEntries > 0 {
		r.StyleEntry = make([]uint32, r.NumStyleEntries)
		if err := binary.Read(reader, binary.LittleEndian, &r.StyleEntry); err != nil {
			return r, err
		}
	}

	return r, nil
}

type EmrText struct {
	Reference    w32.POINT
	Chars        uint32
	OffString    uint32
	Options      uint32
	Rectangle    w32.RECT
	OffDx        uint32
	OutputString []uint16
	OutputDx     []int32
}

func readEmrText(reader *bytes.Reader, offset int) (EmrText, error) {
	r := EmrText{}
	if err := binary.Read(reader, binary.LittleEndian, &r.Reference); err != nil {
		return r, err
	}
	if err := binary.Read(reader, binary.LittleEndian, &r.Chars); err != nil {
		return r, err
	}
	if err := binary.Read(reader, binary.LittleEndian, &r.OffString); err != nil {
		return r, err
	}
	if err := binary.Read(reader, binary.LittleEndian, &r.Options); err != nil {
		return r, err
	}
	if err := binary.Read(reader, binary.LittleEndian, &r.Rectangle); err != nil {
		return r, err
	}
	if err := binary.Read(reader, binary.LittleEndian, &r.OffDx); err != nil {
		return r, err
	}

	reader.Seek(int64(int(r.OffString)-(offset-reader.Len())), os.SEEK_CUR) // UndefinedSpace1

	r.OutputString = make([]uint16, r.Chars)
	if err := binary.Read(reader, binary.LittleEndian, &r.OutputString); err != nil {
		return r, err
	}

	reader.Seek(int64(int(r.OffDx)-(offset-reader.Len())), os.SEEK_CUR) // UndefinedSpace2

	r.OutputDx = make([]int32, r.Chars)
	if err := binary.Read(reader, binary.LittleEndian, &r.OutputDx); err != nil {
		return r, err
	}

	return r, nil
}

func (t *EmrText) GetString() string {
	return string(utf16.Decode(t.OutputString))
}

type PointS struct {
	X, Y int16
}

type RegionDataHeader struct {
	Size       uint32
	Type       uint32
	CountRects uint32
	RgnSize    uint32
	Bounds     w32.RECT
}

type RegionData struct {
	RegionDataHeader
	Data []w32.RECT
}

type WMFCOLORREF struct {
	Red      byte
	Green    byte
	Blue     byte
	Reseverd byte
}

func (m WMFCOLORREF) ColorRef() w32.COLORREF {
	ret := w32.COLORREF((uint32(m.Red)) | (uint32(m.Green) << 8) | (uint32(m.Blue) << 16))
	//log.Infof("RGB 0x%08x", ret)
	return ret
}

type WMFLOGBRUSH struct {
	BrushStyle uint32
	Color      WMFCOLORREF
	BrushHatch uint32
}

func (m WMFLOGBRUSH) LogBrush() w32.LOGBRUSH {
	return w32.LOGBRUSH{
		BrushStyle: m.BrushStyle,
		Color:      m.Color.ColorRef(),
		BrushHatch: m.BrushHatch,
	}
}

type WMFLOGPEN struct {
	PenStyle uint32
	Width    w32.POINT
	ColorRef WMFCOLORREF
}

func (m WMFLOGPEN) LogPen() w32.LOGPEN {
	return w32.LOGPEN{
		PenStyle: m.PenStyle,
		Width:    m.Width,
		ColorRef: m.ColorRef.ColorRef(),
	}
}

type WMFLOGPENEX struct {
	PenStyle        uint32
	Width           uint32
	BrushStyle      uint32
	ColorRef        WMFCOLORREF
	BrushHatch      uint32
	NumStyleEntries uint32
	StyleEntry      []uint32
}

func (m WMFLOGPENEX) LogPenEx() w32.LOGPENEX {
	return w32.LOGPENEX{
		PenStyle:        m.PenStyle,
		Width:           m.Width,
		BrushStyle:      m.BrushStyle,
		ColorRef:        m.ColorRef.ColorRef(),
		BrushHatch:      m.BrushHatch,
		NumStyleEntries: m.NumStyleEntries,
		StyleEntry:      m.StyleEntry,
	}
}

func readLogPalette(reader *bytes.Reader) (w32.LOGPALETTE, error) {
	r := w32.LOGPALETTE{}
	if err := binary.Read(reader, binary.LittleEndian, &r.Version); err != nil {
		return r, err
	}
	if err := binary.Read(reader, binary.LittleEndian, &r.NumberOfEntries); err != nil {
		return r, err
	}
	r.PaletteEntries = make([]w32.COLORREF, r.NumberOfEntries)
	if err := binary.Read(reader, binary.LittleEndian, &r.PaletteEntries); err != nil {
		return r, err
	}

	return r, nil
}
=======
package emf

import (
	"bytes"
	"encoding/binary"
	"os"
	"unicode/utf16"

	"github.com/lokks307-dev/go-emf/w32"
)

func readLogPenEx(reader *bytes.Reader) (w32.LOGPENEX, error) {
	r := w32.LOGPENEX{}
	if err := binary.Read(reader, binary.LittleEndian, &r.PenStyle); err != nil {
		return r, err
	}
	if err := binary.Read(reader, binary.LittleEndian, &r.Width); err != nil {
		return r, err
	}
	if err := binary.Read(reader, binary.LittleEndian, &r.BrushStyle); err != nil {
		return r, err
	}
	if err := binary.Read(reader, binary.LittleEndian, &r.ColorRef); err != nil {
		return r, err
	}
	if err := binary.Read(reader, binary.LittleEndian, &r.BrushHatch); err != nil {
		return r, err
	}
	if err := binary.Read(reader, binary.LittleEndian, &r.NumStyleEntries); err != nil {
		return r, err
	}

	if r.PenStyle == PS_USERSTYLE && r.NumStyleEntries > 0 {
		r.StyleEntry = make([]uint32, r.NumStyleEntries)
		if err := binary.Read(reader, binary.LittleEndian, &r.StyleEntry); err != nil {
			return r, err
		}
	}

	return r, nil
}

type EmrText struct {
	Reference    w32.POINT
	Chars        uint32
	OffString    uint32
	Options      uint32
	Rectangle    w32.RECT
	OffDx        uint32
	OutputString []uint16
	OutputDx     []int32
}

func readEmrText(reader *bytes.Reader, offset int) (EmrText, error) {
	r := EmrText{}
	if err := binary.Read(reader, binary.LittleEndian, &r.Reference); err != nil {
		return r, err
	}
	if err := binary.Read(reader, binary.LittleEndian, &r.Chars); err != nil {
		return r, err
	}
	if err := binary.Read(reader, binary.LittleEndian, &r.OffString); err != nil {
		return r, err
	}
	if err := binary.Read(reader, binary.LittleEndian, &r.Options); err != nil {
		return r, err
	}
	if err := binary.Read(reader, binary.LittleEndian, &r.Rectangle); err != nil {
		return r, err
	}
	if err := binary.Read(reader, binary.LittleEndian, &r.OffDx); err != nil {
		return r, err
	}

	reader.Seek(int64(int(r.OffString)-(offset-reader.Len())), os.SEEK_CUR) // UndefinedSpace1

	r.OutputString = make([]uint16, r.Chars)
	if err := binary.Read(reader, binary.LittleEndian, &r.OutputString); err != nil {
		return r, err
	}

	reader.Seek(int64(int(r.OffDx)-(offset-reader.Len())), os.SEEK_CUR) // UndefinedSpace2

	r.OutputDx = make([]int32, r.Chars)
	if err := binary.Read(reader, binary.LittleEndian, &r.OutputDx); err != nil {
		return r, err
	}

	return r, nil
}

func (t *EmrText) GetString() string {
	return string(utf16.Decode(t.OutputString))
}

type PointS struct {
	X, Y int16
}

type RegionDataHeader struct {
	Size       uint32
	Type       uint32
	CountRects uint32
	RgnSize    uint32
	Bounds     w32.RECT
}

type RegionData struct {
	RegionDataHeader
	Data []w32.RECT
}

type WMFCOLORREF struct {
	Red      byte
	Green    byte
	Blue     byte
	Reseverd byte
}

func (m WMFCOLORREF) ColorRef() w32.COLORREF {
	ret := w32.COLORREF((uint32(m.Red)) | (uint32(m.Green) << 8) | (uint32(m.Blue) << 16))
	//log.Infof("RGB 0x%08x", ret)
	return ret
}

type WMFLOGBRUSH struct {
	BrushStyle uint32
	Color      WMFCOLORREF
	BrushHatch uint32
}

func (m WMFLOGBRUSH) LogBrush() w32.LOGBRUSH {
	return w32.LOGBRUSH{
		BrushStyle: m.BrushStyle,
		Color:      m.Color.ColorRef(),
		BrushHatch: m.BrushHatch,
	}
}

type WMFLOGPEN struct {
	PenStyle uint32
	Width    w32.POINT
	ColorRef WMFCOLORREF
}

func (m WMFLOGPEN) LogPen() w32.LOGPEN {
	return w32.LOGPEN{
		PenStyle: m.PenStyle,
		Width:    m.Width,
		ColorRef: m.ColorRef.ColorRef(),
	}
}

type WMFLOGPENEX struct {
	PenStyle        uint32
	Width           uint32
	BrushStyle      uint32
	ColorRef        WMFCOLORREF
	BrushHatch      uint32
	NumStyleEntries uint32
	StyleEntry      []uint32
}

func (m WMFLOGPENEX) LogPenEx() w32.LOGPENEX {
	return w32.LOGPENEX{
		PenStyle:        m.PenStyle,
		Width:           m.Width,
		BrushStyle:      m.BrushStyle,
		ColorRef:        m.ColorRef.ColorRef(),
		BrushHatch:      m.BrushHatch,
		NumStyleEntries: m.NumStyleEntries,
		StyleEntry:      m.StyleEntry,
	}
}

func readLogPalette(reader *bytes.Reader) (w32.LOGPALETTE, error) {
	r := w32.LOGPALETTE{}
	if err := binary.Read(reader, binary.LittleEndian, &r.Version); err != nil {
		return r, err
	}
	if err := binary.Read(reader, binary.LittleEndian, &r.NumberOfEntries); err != nil {
		return r, err
	}
	r.PaletteEntries = make([]w32.COLORREF, r.NumberOfEntries)
	if err := binary.Read(reader, binary.LittleEndian, &r.PaletteEntries); err != nil {
		return r, err
	}

	return r, nil
}
>>>>>>> ebe099af
<|MERGE_RESOLUTION|>--- conflicted
+++ resolved
@@ -1,195 +1,3 @@
-<<<<<<< HEAD
-package emf
-
-import (
-	"bytes"
-	"encoding/binary"
-	"os"
-	"unicode/utf16"
-
-	"github.com/lokks307/go-emf/w32"
-)
-
-func readLogPenEx(reader *bytes.Reader) (w32.LOGPENEX, error) {
-	r := w32.LOGPENEX{}
-	if err := binary.Read(reader, binary.LittleEndian, &r.PenStyle); err != nil {
-		return r, err
-	}
-	if err := binary.Read(reader, binary.LittleEndian, &r.Width); err != nil {
-		return r, err
-	}
-	if err := binary.Read(reader, binary.LittleEndian, &r.BrushStyle); err != nil {
-		return r, err
-	}
-	if err := binary.Read(reader, binary.LittleEndian, &r.ColorRef); err != nil {
-		return r, err
-	}
-	if err := binary.Read(reader, binary.LittleEndian, &r.BrushHatch); err != nil {
-		return r, err
-	}
-	if err := binary.Read(reader, binary.LittleEndian, &r.NumStyleEntries); err != nil {
-		return r, err
-	}
-
-	if r.PenStyle == PS_USERSTYLE && r.NumStyleEntries > 0 {
-		r.StyleEntry = make([]uint32, r.NumStyleEntries)
-		if err := binary.Read(reader, binary.LittleEndian, &r.StyleEntry); err != nil {
-			return r, err
-		}
-	}
-
-	return r, nil
-}
-
-type EmrText struct {
-	Reference    w32.POINT
-	Chars        uint32
-	OffString    uint32
-	Options      uint32
-	Rectangle    w32.RECT
-	OffDx        uint32
-	OutputString []uint16
-	OutputDx     []int32
-}
-
-func readEmrText(reader *bytes.Reader, offset int) (EmrText, error) {
-	r := EmrText{}
-	if err := binary.Read(reader, binary.LittleEndian, &r.Reference); err != nil {
-		return r, err
-	}
-	if err := binary.Read(reader, binary.LittleEndian, &r.Chars); err != nil {
-		return r, err
-	}
-	if err := binary.Read(reader, binary.LittleEndian, &r.OffString); err != nil {
-		return r, err
-	}
-	if err := binary.Read(reader, binary.LittleEndian, &r.Options); err != nil {
-		return r, err
-	}
-	if err := binary.Read(reader, binary.LittleEndian, &r.Rectangle); err != nil {
-		return r, err
-	}
-	if err := binary.Read(reader, binary.LittleEndian, &r.OffDx); err != nil {
-		return r, err
-	}
-
-	reader.Seek(int64(int(r.OffString)-(offset-reader.Len())), os.SEEK_CUR) // UndefinedSpace1
-
-	r.OutputString = make([]uint16, r.Chars)
-	if err := binary.Read(reader, binary.LittleEndian, &r.OutputString); err != nil {
-		return r, err
-	}
-
-	reader.Seek(int64(int(r.OffDx)-(offset-reader.Len())), os.SEEK_CUR) // UndefinedSpace2
-
-	r.OutputDx = make([]int32, r.Chars)
-	if err := binary.Read(reader, binary.LittleEndian, &r.OutputDx); err != nil {
-		return r, err
-	}
-
-	return r, nil
-}
-
-func (t *EmrText) GetString() string {
-	return string(utf16.Decode(t.OutputString))
-}
-
-type PointS struct {
-	X, Y int16
-}
-
-type RegionDataHeader struct {
-	Size       uint32
-	Type       uint32
-	CountRects uint32
-	RgnSize    uint32
-	Bounds     w32.RECT
-}
-
-type RegionData struct {
-	RegionDataHeader
-	Data []w32.RECT
-}
-
-type WMFCOLORREF struct {
-	Red      byte
-	Green    byte
-	Blue     byte
-	Reseverd byte
-}
-
-func (m WMFCOLORREF) ColorRef() w32.COLORREF {
-	ret := w32.COLORREF((uint32(m.Red)) | (uint32(m.Green) << 8) | (uint32(m.Blue) << 16))
-	//log.Infof("RGB 0x%08x", ret)
-	return ret
-}
-
-type WMFLOGBRUSH struct {
-	BrushStyle uint32
-	Color      WMFCOLORREF
-	BrushHatch uint32
-}
-
-func (m WMFLOGBRUSH) LogBrush() w32.LOGBRUSH {
-	return w32.LOGBRUSH{
-		BrushStyle: m.BrushStyle,
-		Color:      m.Color.ColorRef(),
-		BrushHatch: m.BrushHatch,
-	}
-}
-
-type WMFLOGPEN struct {
-	PenStyle uint32
-	Width    w32.POINT
-	ColorRef WMFCOLORREF
-}
-
-func (m WMFLOGPEN) LogPen() w32.LOGPEN {
-	return w32.LOGPEN{
-		PenStyle: m.PenStyle,
-		Width:    m.Width,
-		ColorRef: m.ColorRef.ColorRef(),
-	}
-}
-
-type WMFLOGPENEX struct {
-	PenStyle        uint32
-	Width           uint32
-	BrushStyle      uint32
-	ColorRef        WMFCOLORREF
-	BrushHatch      uint32
-	NumStyleEntries uint32
-	StyleEntry      []uint32
-}
-
-func (m WMFLOGPENEX) LogPenEx() w32.LOGPENEX {
-	return w32.LOGPENEX{
-		PenStyle:        m.PenStyle,
-		Width:           m.Width,
-		BrushStyle:      m.BrushStyle,
-		ColorRef:        m.ColorRef.ColorRef(),
-		BrushHatch:      m.BrushHatch,
-		NumStyleEntries: m.NumStyleEntries,
-		StyleEntry:      m.StyleEntry,
-	}
-}
-
-func readLogPalette(reader *bytes.Reader) (w32.LOGPALETTE, error) {
-	r := w32.LOGPALETTE{}
-	if err := binary.Read(reader, binary.LittleEndian, &r.Version); err != nil {
-		return r, err
-	}
-	if err := binary.Read(reader, binary.LittleEndian, &r.NumberOfEntries); err != nil {
-		return r, err
-	}
-	r.PaletteEntries = make([]w32.COLORREF, r.NumberOfEntries)
-	if err := binary.Read(reader, binary.LittleEndian, &r.PaletteEntries); err != nil {
-		return r, err
-	}
-
-	return r, nil
-}
-=======
 package emf
 
 import (
@@ -379,5 +187,4 @@
 	}
 
 	return r, nil
-}
->>>>>>> ebe099af
+}