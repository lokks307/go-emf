--- conflicted
+++ resolved
@@ -1,4 +1,3 @@
-<<<<<<< HEAD
 package emf
 
 import (
@@ -8,7 +7,7 @@
 	"os"
 	"unsafe"
 
-	"github.com/lokks307/go-emf/w32"
+	"github.com/lokks307-dev/go-emf/w32"
 	log "github.com/sirupsen/logrus"
 )
 
@@ -208,216 +207,4 @@
 
 	return cropImg
 
-}
-=======
-package emf
-
-import (
-	"errors"
-	"image"
-	"image/png"
-	"os"
-	"unsafe"
-
-	"github.com/lokks307-dev/go-emf/w32"
-	log "github.com/sirupsen/logrus"
-)
-
-func ImageToPNG(img interface{}, output string) error {
-
-	var imgx image.Image
-	switch t := img.(type) {
-	case *image.NRGBA:
-		imgx = t
-	case *image.Gray:
-		imgx = t
-	}
-
-	var err error
-	var outf *os.File
-
-	outf, err = os.Create(output)
-	if err != nil {
-		log.Error(err)
-		return err
-	}
-	defer outf.Close()
-
-	err = png.Encode(outf, imgx)
-	if err != nil {
-		log.Error(err)
-		return err
-	}
-
-	return nil
-}
-
-func PixelConvertFromMonochrome(src []byte, width, height, destBppBit int) []byte {
-	if 1 == destBppBit {
-		return src
-	}
-
-	destBppByte := destBppBit / 8
-
-	destPadding := (4 - (width * destBppByte % 4)) % 4
-
-	numPixels := width * height
-
-	dest := make([]byte, numPixels*destBppByte+destPadding*height)
-
-	// TODO : complete codes
-
-	return dest
-}
-
-func PixelConvert(src []byte, width, height, srcBppBit, destBppBit int) []byte {
-
-	if srcBppBit == destBppBit {
-		return src
-	}
-
-	srcBppByte := srcBppBit / 8
-	destBppByte := destBppBit / 8
-
-	srcPadding := (4 - (width * srcBppByte % 4)) % 4
-	destPadding := (4 - (width * destBppByte % 4)) % 4
-
-	numPixels := len(src) / srcBppByte
-
-	dest := make([]byte, numPixels*destBppByte+destPadding*height)
-
-	var R, G, B int
-
-	for y := 0; y < height; y++ {
-		for x := 0; x < width; x++ {
-			srcPos := (y*width+x)*srcBppByte + srcPadding*y
-			destPos := (y*width+x)*destBppByte + destPadding*y
-
-			switch srcBppBit {
-			case 16:
-				R = int(src[srcPos]&0x0F) * 16
-				G = int((src[srcPos+1]&0xF0)>>4) * 16
-				B = int(src[srcPos+1]&0x0F) * 16
-			case 24:
-				fallthrough
-			case 32:
-				R = int(src[srcPos])
-				G = int(src[srcPos+1])
-				B = int(src[srcPos+2])
-			}
-
-			switch destBppBit {
-			case 16:
-			case 24:
-				fallthrough
-			case 32:
-				dest[destPos] = byte(R)
-				dest[destPos+1] = byte(G)
-				dest[destPos+2] = byte(B)
-			}
-		}
-	}
-
-	return dest
-}
-
-func DeviceContextToImage(srcDC w32.HDC, width, height int) ([]uint8, *image.RGBA, error) {
-
-	destDC := w32.CreateCompatibleDC(srcDC)
-
-	if destDC == 0 {
-		return []uint8{}, nil, errors.New("CreateCompatibleDC failed")
-	}
-	defer w32.DeleteDC(destDC)
-
-	bitmap := w32.CreateCompatibleBitmap(srcDC, width, height)
-
-	oobj := w32.SelectObject(destDC, w32.HGDIOBJ(bitmap)) // attach bitmap to destDC
-	if oobj == 0 {
-		return []uint8{}, nil, errors.New("SelectObject failed")
-	}
-	defer w32.SelectObject(destDC, oobj)
-
-	if bitmap == 0 {
-		return []uint8{}, nil, errors.New("CreateCompatibleBitmap failed")
-	}
-	defer w32.DeleteObject(w32.HGDIOBJ(bitmap))
-
-	var header w32.BITMAPINFO
-	header.BiSize = uint32(unsafe.Sizeof(header))
-	header.BiPlanes = 1
-	header.BiBitCount = 32
-	header.BiWidth = int32(width)
-	header.BiHeight = int32(-height)
-	header.BiCompression = w32.BI_RGB
-	header.BiSizeImage = 0
-
-	bitmapDataSize := uintptr(((int64(width)*int64(header.BiBitCount) + 31) / 32) * 4 * int64(height))
-	hmem := w32.GlobalAlloc(w32.GMEM_MOVEABLE, bitmapDataSize)
-	memptr := w32.GlobalLock(hmem)
-	defer func() {
-		w32.GlobalUnlock(hmem)
-		w32.GlobalFree(hmem)
-	}()
-
-	if !w32.BitBlt(destDC, 0, 0, width, height, srcDC, 0, 0, w32.SRCCOPY) { // copy srcDC to destDC(bitmap)
-		return []uint8{}, nil, errors.New("BitBlt failed")
-	}
-
-	if w32.GetDIBits(destDC, bitmap, 0, w32.UINT(height), memptr, &header, w32.DIB_RGB_COLORS) == 0 { // bitmap on destDC to memptr
-		return []uint8{}, nil, errors.New("GetDIBits failed")
-	}
-
-	dim := height * width
-	grayImg := make([]uint8, dim)
-	img := image.NewRGBA(image.Rect(0, 0, width, height))
-	src := uintptr(memptr)
-
-	k := 0
-
-	for i := 0; i < dim; i++ {
-		v0 := *(*uint8)(unsafe.Pointer(src))     // B
-		v1 := *(*uint8)(unsafe.Pointer(src + 1)) // G
-		v2 := *(*uint8)(unsafe.Pointer(src + 2)) // R
-
-		img.Pix[k], img.Pix[k+1], img.Pix[k+2], img.Pix[k+3] = v2, v1, v0, 255 // BGRA => RGBA, and set A to 255
-
-		grayImg[i] = v2
-		k += 4
-		src += 4
-	}
-
-	return grayImg, img, nil
-}
-
-func CropImageByte(img []uint8, width, height, left, top, right, bottom int) []byte {
-
-	// rect (left, top, right, bottom) is inclusive image
-
-	if left <= right || bottom <= top {
-		return []uint8{}
-	}
-
-	if right >= width {
-		right = width - 1
-	}
-
-	if bottom >= height {
-		bottom = height - 1
-	}
-
-	cropImg := make([]uint8, (right-left)*(bottom-top))
-
-	var i int
-
-	for y := top; y <= bottom; y++ {
-		for x := left; x <= right; x++ {
-			cropImg[i] = img[y*width+x]
-			i++
-		}
-	}
-
-	return cropImg
-
-}
->>>>>>> ebe099af
+}